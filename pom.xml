<?xml version="1.0" encoding="UTF-8" standalone="no"?>
<!--

 Copyright 2012 SAP AG

 Licensed under the Apache License, Version 2.0 (the "License");
 you may not use this file except in compliance with the License.
 You may obtain a copy of the License at

      http://www.apache.org/licenses/LICENSE-2.0

 Unless required by applicable law or agreed to in writing, software
 distributed under the License is distributed on an "AS IS" BASIS,
 WITHOUT WARRANTIES OR CONDITIONS OF ANY KIND, either express or implied.
 See the License for the specific language governing permissions and
 limitations under the License.

-->
<project xmlns="http://maven.apache.org/POM/4.0.0" xmlns:xsi="http://www.w3.org/2001/XMLSchema-instance" xsi:schemaLocation="http://maven.apache.org/POM/4.0.0 http://maven.apache.org/maven-v4_0_0.xsd">
  <modelVersion>4.0.0</modelVersion>
  <groupId>com.sap.research</groupId>
  <artifactId>nwcloud-maven-plugin</artifactId>
  <packaging>maven-plugin</packaging>
<<<<<<< HEAD
  <version>1.0.1.RELEASE</version>
=======
  <version>1.0.3-SNAPSHOT</version>
>>>>>>> 4fa85838
  <name>nwcloud-maven-plugin</name>
  <organization>
	<name>SAP AG</name>
	<url>http://www.sap.com/</url>
  </organization>
  <licenses>
    <license>
      <name>Apache License, Version 2.0</name>
      <url>http://www.apache.org/licenses/LICENSE-2.0.txt</url>
    </license>
  </licenses>
  <description>SAP NetWeaver Cloud Deployment Plugin for Maven</description>
  <url>https://github.com/mispdev/nwcloud-maven-plugin</url>
  <dependencies>

    <!-- Dependencies for embedded ant scripts -->
    <dependency>
      <groupId>org.apache.maven.plugin-tools</groupId>
      <artifactId>maven-script-ant</artifactId>
      <version>3.2</version>
    </dependency>
    <dependency>
      <!-- Need to reference recent ant version and its according launcher (see below) -->
      <groupId>org.apache.ant</groupId>
      <artifactId>ant</artifactId>
      <version>1.8.4</version>
    </dependency>
    <dependency>
      <groupId>org.apache.ant</groupId>
      <artifactId>ant-launcher</artifactId>
      <version>1.8.4</version>
    </dependency>

    <!-- Dependencies for Java annotations -->
    <dependency>
      <groupId>org.apache.maven.plugin-tools</groupId>
      <artifactId>maven-plugin-annotations</artifactId>
      <version>3.2</version>
      <!-- Java annotations are not needed during runtime (for plugin execution), so dependency for execution is removed by using scope "provided" -->
      <scope>provided</scope>
    </dependency>
    <dependency>
      <!-- If help mojos have been generated, these will have a dependency to plexus-utils -->
      <groupId>org.codehaus.plexus</groupId>
      <artifactId>plexus-utils</artifactId>
      <version>3.0.10</version>
    </dependency>

    <!-- Dependencies for maven stuff used in the Java part -->
    <dependency>
      <groupId>org.apache.maven</groupId>
      <artifactId>maven-plugin-api</artifactId>
      <version>3.0.4</version>
    </dependency>
    <dependency>
      <groupId>org.apache.maven</groupId>
      <artifactId>maven-settings</artifactId>
      <version>3.0.4</version>
    </dependency>
    <dependency>
      <groupId>org.apache.maven</groupId>
      <artifactId>maven-settings-builder</artifactId>
      <version>3.0.4</version>
    </dependency>

    <!-- Compatibility layer for Maven 2.x -->
    <dependency>
      <groupId>org.apache.maven</groupId>
      <artifactId>maven-compat</artifactId>
      <version>3.0.4</version>
    </dependency>  

  </dependencies>

  <build>
    <plugins>
      <plugin>
        <groupId>org.apache.maven.plugins</groupId>
        <artifactId>maven-plugin-plugin</artifactId>
        <version>3.2</version>
        <dependencies>
          <dependency>
            <!-- For support of ant script in the plugin -->
            <groupId>org.apache.maven.plugin-tools</groupId>
            <artifactId>maven-plugin-tools-ant</artifactId>
            <version>3.2</version>
          </dependency>
        </dependencies>
        <configuration>
          <!-- see http://jira.codehaus.org/browse/MNG-5346 -->
          <skipErrorNoDescriptorsFound>true</skipErrorNoDescriptorsFound>
        </configuration>
        <executions>
          <execution>
            <id>mojo-descriptor</id>
            <goals>
              <goal>descriptor</goal>
            </goals>
          </execution>
          <!-- if you want to generate help goal -->
          <execution>
            <id>help-goal</id>
            <goals>
              <goal>helpmojo</goal>
            </goals>
          </execution>
        </executions>
      </plugin>
    </plugins>
  </build>

<<<<<<< HEAD
=======
  <!-- cf. http://www.sonatype.com/people/2009/09/maven-tips-and-tricks-using-github/  -->
  <scm>
    <connection>scm:git:git@github.com:cthiebaud/nwcloud-maven-plugin.git</connection>
    <url>scm:git:git@github.com:cthiebaud/nwcloud-maven-plugin.git</url>
    <developerConnection>scm:git:git@github.com:cthiebaud/nwcloud-maven-plugin.git</developerConnection>
  </scm>

  <distributionManagement>
    <repository>
      <uniqueVersion>false</uniqueVersion>
      <id>beh_releases</id>
      <url>http://buildeventhub.net:8081/nexus/content/repositories/releases/</url>
      <layout>default</layout>
    </repository>
    <snapshotRepository>
      <uniqueVersion>true</uniqueVersion>
      <id>beh_snapshots</id>
      <url>http://buildeventhub.net:8081/nexus/content/repositories/snapshots/</url>
      <layout>default</layout>
    </snapshotRepository>
  </distributionManagement>
>>>>>>> 4fa85838
</project><|MERGE_RESOLUTION|>--- conflicted
+++ resolved
@@ -21,11 +21,7 @@
   <groupId>com.sap.research</groupId>
   <artifactId>nwcloud-maven-plugin</artifactId>
   <packaging>maven-plugin</packaging>
-<<<<<<< HEAD
   <version>1.0.1.RELEASE</version>
-=======
-  <version>1.0.3-SNAPSHOT</version>
->>>>>>> 4fa85838
   <name>nwcloud-maven-plugin</name>
   <organization>
 	<name>SAP AG</name>
@@ -137,8 +133,6 @@
     </plugins>
   </build>
 
-<<<<<<< HEAD
-=======
   <!-- cf. http://www.sonatype.com/people/2009/09/maven-tips-and-tricks-using-github/  -->
   <scm>
     <connection>scm:git:git@github.com:cthiebaud/nwcloud-maven-plugin.git</connection>
@@ -160,5 +154,4 @@
       <layout>default</layout>
     </snapshotRepository>
   </distributionManagement>
->>>>>>> 4fa85838
 </project>